import random
from dataclasses import dataclass
from functools import reduce
from typing import Dict, List, Optional, Iterable, Any, Union
from uuid import uuid4

import numpy as np
import yaml

from lhotse.features import Features, FeatureSet, FbankMixer
from lhotse.supervision import SupervisionSegment, SupervisionSet
from lhotse.utils import Seconds, Decibels, overlaps, TimeSpan, overspans, Pathlike, asdict_nonull


# One of the design principles for Cuts is a maximally "lazy" implementation, e.g. when overlaying/mixing Cuts,
# we'd rather sum the feature matrices only after somebody actually calls "load_features". It helps to avoid
# an excessive storage size for data augmented in various ways.

@dataclass
class Cut:
    """
    A Cut is a single "segment" that we'll train on. It contains the features corresponding to
    a piece of a recording, with zero or more SupervisionSegments.
    """
    id: str

    # Begin and duration are needed to specify which chunk of features to load.
    start: Seconds
    duration: Seconds

    # The features can span longer than the actual cut - the Features object "knows" its start and end time
    # within the underlying recording. We can expect the interval [begin, begin + duration] to be a subset of the
    # interval represented in features.
    features: Features

    # Supervisions that will be used as targets for model training later on. They don't have to cover the whole
    # cut duration. They also might overlap.
    supervisions: List[SupervisionSegment]

    @property
    def channel(self) -> int:
        return self.features.channel_id

    @property
    def recording_id(self) -> str:
        return self.features.recording_id

    @property
    def end(self) -> Seconds:
        return self.start + self.duration

    @property
    def num_frames(self) -> int:
        return self.features.num_frames

    def load_features(self, root_dir: Optional[Pathlike] = None) -> np.ndarray:
        """
        Load the features from the underlying storage and cut them to the relevant
        [begin, duration] region of the current Cut.
        Optionally specify a `root_dir` prefix to prefix the features path with.
        """
        return self.features.load(root_dir=root_dir, start=self.start, duration=self.duration)

    def truncate(
            self,
            *,
            offset: Seconds = 0.0,
            until: Optional[Seconds] = None,
            keep_excessive_supervisions: bool = True
    ) -> 'Cut':
        """
        Returns a new Cut that is a sub-region of the current Cut. The `offset` parameter controls the start of the
        new cut relative to the current Cut's start, and `until` parameter controls the new cuts end.
        Since trimming may happen inside a SupervisionSegment, the caller has an option to either keep or discard
        such supervisions with `keep_excessive_supervision` flag.
        Note that no operation is done on the actual features - it's only during load_features() when the actual
        changes happen (a subset of features is loaded).

        Example:
        >>> from math import isclose
        >>> cut = Cut(id='x', channel=0, start=3.0, duration=8.0, features='dummy', supervisions=[])
        >>> trimmed_cut = cut.truncate(offset=5.0, until=7.0)
        >>> trimmed_cut.start == 5.0 and isclose(trimmed_cut.duration, 2.0) and isclose(cut.end, 7.0)
        """
        new_start = self.start + offset
        new_duration = self.duration - new_start if until is None else until - offset
        assert new_duration > 0.0
        assert new_start + new_duration <= self.start + self.duration + 1e-5
        new_time_span = TimeSpan(start=new_start, end=new_start + new_duration)
        criterion = overlaps if keep_excessive_supervisions else overspans
        return Cut(
            id=str(uuid4()),
            start=new_start,
            duration=new_duration,
            supervisions=[
                segment for segment in self.supervisions if criterion(new_time_span, segment)
            ],
            features=self.features
        )

    def overlay(self, other: 'Cut', offset_other_by: Seconds = 0.0, snr: Optional[Decibels] = None) -> 'MixedCut':
        """
        Overlay, or mix, this Cut with the `other` Cut. Optionally the `other` Cut may be shifted by `offset_other_by`
        Seconds and scaled down (positive SNR) or scaled up (negative SNR).
        Returns a MixedCut, which only keeps the information about the mix; actual mixing is performed
        during the call to `load_features`.
        """
        if offset_other_by > self.duration:
            raise ValueError(f"Cannot overlay cut '{other.id}' with offset {offset_other_by}, which is greater than "
                             f"cuts {self.id} duration of {self.duration}")
        return MixedCut(
            id=str(uuid4()),
            tracks=[
                MixTrack(cut_id=self.id),
                MixTrack(cut_id=other.id, offset=offset_other_by, snr=snr)
            ]
        )

    def append(self, other: 'Cut', snr: Optional[Decibels] = None) -> 'MixedCut':
        """
        Append the `other` Cut after the current Cut. Conceptually the same as `overlay` but with an offset
        matching the current cuts length. Optionally scale down (positive SNR) or scale up (negative SNR)
        the `other` cut.
        Returns a MixedCut, which only keeps the information about the mix; actual mixing is performed
        during the call to `load_features`.
        """
        return self.overlay(other=other, offset_other_by=self.duration, snr=snr)


@dataclass
class MixTrack:
    """
    Represents a single track in a mix of Cuts. Points to a specific Cut and holds information on
    how to mix it with other Cuts, relative to the first track in a mix.
    """
    cut_id: str
    offset: Seconds = 0.0
    snr: Optional[Decibels] = None


@dataclass
class MixedCut:
    """
    Represents a Cut that's created from other Cuts via overlay or append operations.
    The actual mixing operations are performed upon loading the features into memory.
    In order to load the features, it needs to access the CutSet object that holds the "ingredient" cuts,
    as it only holds their IDs ("pointers").
    The SNR and offset of all the tracks are specified relative to the first track.
    """
    id: str
    tracks: List[MixTrack]

    def with_cut_set(self, cut_set: 'CutSet') -> 'MixedCut':
        """
        Provide the source cut set that can be looked up to resolve the MixedCut's dependencies.
        This method is necessary, because the MixedCut acts like a "pointer" to the cuts that were used to create it.
        """
        self._cut_set = cut_set
        return self

    @property
    def supervisions(self) -> List[SupervisionSegment]:
        """
        Lists the supervisions of the underyling source cuts.
        Each segment start time will be adjusted by the track offset.
        """
        return [
            segment.with_offset(track.offset)
            for track in self.tracks
            for segment in self._cut_set.cuts[track.cut_id].supervisions
        ]

    @property
    def duration(self) -> Seconds:
        track_durations = (track.offset + self._cut_set.cuts[track.cut_id].duration for track in self.tracks)
        return max(track_durations)

    def overlay(self, other: 'Cut', offset_other_by: Seconds = 0.0, snr: Optional[Decibels] = None) -> 'MixedCut':
        """
        Overlay, or mix, this Cut with the `other` Cut. Optionally the `other` Cut may be shifted by `offset_other_by`
        Seconds and scaled down (positive SNR) or scaled up (negative SNR).
        Returns a MixedCut, which only keeps the information about the mix; actual mixing is performed
        during the call to `load_features`.
        """
        # We can only check for "out-of-bounds" overlay operation when a MixedCut can access the Cuts
        # that it consists of.
        if hasattr(self, '_cut_set') and offset_other_by > self.duration:
            raise ValueError(f"Cannot overlay cut '{other.id}' with offset {offset_other_by}, which is greater than "
                             f"cuts {self.id} duration of {self.duration}")
        return MixedCut(
            id=str(uuid4()),
            tracks=self.tracks + [
                MixTrack(cut_id=other.id, offset=offset_other_by, snr=snr)
            ]
        )

    def append(self, other: 'Cut', snr: Optional[Decibels] = None) -> 'MixedCut':
        """
        Append the `other` Cut after the current Cut. Conceptually the same as `overlay` but with an offset
        matching the current cuts length. Optionally scale down (positive SNR) or scale up (negative SNR)
        the `other` cut.
        Returns a MixedCut, which only keeps the information about the mix; actual mixing is performed
        during the call to `load_features`.
        """
        return self.overlay(other=other, offset_other_by=self.duration, snr=snr)

    def load_features(self, root_dir: Optional[Pathlike] = None) -> np.ndarray:
        """Loads the features of the source cuts and overlays them on-the-fly."""
        cuts = [self._cut_set.cuts[track.cut_id] for track in self.tracks]
        frame_length, frame_shift = cuts[0].features.frame_length, cuts[0].features.frame_shift
        assert frame_length == cuts[1].features.frame_length
        assert frame_shift == cuts[1].features.frame_shift
        # TODO: check if the 'pad_shorter' call is still necessary, it shouldn't be
        # feats = pad_shorter(*feats)
        mixer = FbankMixer(
            base_feats=cuts[0].load_features(root_dir=root_dir),
            frame_shift=frame_shift,
            frame_length=frame_length
        )
        for cut, track in zip(cuts[1:], self.tracks[1:]):
            mixer.add_to_mix(
                feats=cut.load_features(root_dir=root_dir),
                snr=track.snr,
                offset=track.offset
            )
        return mixer.mixed_feats


<<<<<<< HEAD
=======
# Helper "typedef" to artbitrary Cut type as they do not share a common base class
>>>>>>> f11183c6
AnyCut = Union[Cut, MixedCut]


@dataclass
class CutSet:
    """
    CutSet combines features with their corresponding supervisions.
    It may have wider span than the actual supervisions, provided the features for the whole span exist.
    It is the basic building block of PyTorch-style Datasets for speech/audio processing tasks.
    """
    cuts: Dict[str, AnyCut]

    @property
    def mixed_cuts(self) -> Dict[str, MixedCut]:
        return {id_: cut for id_, cut in self.cuts.items() if isinstance(cut, MixedCut)}

    @property
    def simple_cuts(self) -> Dict[str, Cut]:
        return {id_: cut for id_, cut in self.cuts.items() if isinstance(cut, Cut)}

    @staticmethod
    def from_cuts(cuts: Iterable[AnyCut]) -> 'CutSet':
        return CutSet({cut.id: cut for cut in cuts})

    @staticmethod
    def from_yaml(path: Pathlike) -> 'CutSet':
        with open(path) as f:
            raw_cuts = yaml.safe_load(f)

        def deserialize_one(cut: Dict[str, Any]) -> AnyCut:
            cut_type = cut['type']
            del cut['type']

            if cut_type == 'MixedCut':
                return MixedCut(id=cut['id'], tracks=[MixTrack(**track) for track in cut['tracks']])
            elif cut_type != 'Cut':
                raise ValueError(f"Unexpected cut type during deserialization: '{cut_type}'")

            feature_info = cut['features']
            del cut['features']
            supervision_infos = cut['supervisions']
            del cut['supervisions']
            return Cut(
                **cut,
                features=Features(**feature_info),
                supervisions=[SupervisionSegment(**s) for s in supervision_infos]
            )

        return CutSet(cuts={cut['id']: deserialize_one(cut) for cut in raw_cuts})

    def to_yaml(self, path: Pathlike):
        with open(path, 'w') as f:
            yaml.safe_dump([{**asdict_nonull(cut), 'type': type(cut).__name__} for cut in self], stream=f)

    def with_source_cuts_from(self, source: 'CutSet') -> 'CutSet':
        """
        Provide the source cut set that can be looked up to resolve the dependencies of the MixedCut's in this CutSet.
        This method is a necessary, because the MixedCut acts like a "pointer" to the cuts that were used to create it.
        """
        for cut in self.mixed_cuts.values():
            cut.with_cut_set(source)
        return self

    def truncate(
            self,
            max_duration: Seconds,
            offset_type: str,
            keep_excessive_supervisions: bool = True
    ) -> 'CutSet':
        """
        Return a new CutSet with the Cuts truncated so that their durations are at most `max_duration`.
        :param max_duration: float, the maximum duration in seconds of a cut in the resulting manifest.
        :param offset_type: str, can be:
            - 'start' => cuts are truncated from their start;
            - 'end' => cuts are truncated from their end minus max_duration;
            - 'random' => cuts are truncated randomly between their start and their end minus max_duration
        :param keep_excessive_supervisions: When a cut is truncated in the middle of a supervision segment,
            should the supervision be kept.
        :return: a new CutSet instance with truncated cuts.
        """
        truncated_cuts = []
        for cut in self:
            if cut.duration <= max_duration:
                truncated_cuts.append(cut)
                continue

            def compute_offset():
                if offset_type == 'start':
                    return 0.0
                last_offset = cut.end - max_duration
                if offset_type == 'end':
                    return last_offset
                if offset_type == 'random':
                    return random.uniform(0.0, last_offset)
                raise ValueError(f"Unknown 'offset_type' option: {offset_type}")

            offset = compute_offset()
            truncated_cuts.append(cut.truncate(
                offset=compute_offset(),
                until=offset + max_duration,
                keep_excessive_supervisions=keep_excessive_supervisions
            ))
        return CutSet({cut.id: cut for cut in truncated_cuts})

    def __contains__(self, item: Union[str, Cut, MixedCut]) -> bool:
        if isinstance(item, str):
            return item in self.cuts
        else:
            return item.id in self.cuts

    def __len__(self) -> int:
        return len(self.cuts)

    def __iter__(self) -> Iterable[AnyCut]:
        return iter(self.cuts.values())

    def __add__(self, other: 'CutSet') -> 'CutSet':
        assert not set(self.cuts.keys()).intersection(other.cuts.keys()), "Conflicting IDs when concatenating CutSets!"
        return CutSet(cuts={**self.cuts, **other.cuts})


def make_cuts_from_features(feature_set: FeatureSet) -> CutSet:
    """
    Utility that converts a FeatureSet to a CutSet without any adjustment of the segment boundaries.
    """
    return CutSet.from_cuts(
        Cut(
            id=str(uuid4()),
            start=features.start,
            duration=features.duration,
            features=features,
            supervisions=[]
        )
        for features in feature_set
    )


def make_cuts_from_supervisions(supervision_set: SupervisionSet, feature_set: FeatureSet) -> CutSet:
    """
    Utility that converts a SupervisionSet to a CutSet without any adjustment of the segment boundaries.
    It attaches the relevant features from the corresponding FeatureSet.
    """
    return CutSet.from_cuts(
        Cut(
            id=str(uuid4()),
            start=supervision.start,
            duration=supervision.duration,
            features=feature_set.find(
                recording_id=supervision.recording_id,
                channel_id=supervision.channel_id,
                start=supervision.start,
                duration=supervision.duration,
            ),
            supervisions=[supervision]
        )
        for idx, supervision in enumerate(supervision_set)
    )
<<<<<<< HEAD
    return CutSet(cuts={cut.id: cut for cut in cuts})
=======


def mix_cuts(cuts: Iterable[AnyCut]) -> MixedCut:
    """Return a MixedCut that consists of the input Cuts overlayed on each other as-is."""
    cuts = list(cuts)
    # The following is a fold (accumulate/aggregate) operation; it starts with cuts[0], and overlays it with cuts[1];
    #  then takes their mix and overlays it with cuts[2]; and so on.
    return reduce(lambda left_cut, right_cut: left_cut.overlay(right_cut), cuts[1:], cuts[0])
>>>>>>> f11183c6
<|MERGE_RESOLUTION|>--- conflicted
+++ resolved
@@ -226,10 +226,7 @@
         return mixer.mixed_feats
 
 
-<<<<<<< HEAD
-=======
 # Helper "typedef" to artbitrary Cut type as they do not share a common base class
->>>>>>> f11183c6
 AnyCut = Union[Cut, MixedCut]
 
 
@@ -387,9 +384,6 @@
         )
         for idx, supervision in enumerate(supervision_set)
     )
-<<<<<<< HEAD
-    return CutSet(cuts={cut.id: cut for cut in cuts})
-=======
 
 
 def mix_cuts(cuts: Iterable[AnyCut]) -> MixedCut:
@@ -397,5 +391,4 @@
     cuts = list(cuts)
     # The following is a fold (accumulate/aggregate) operation; it starts with cuts[0], and overlays it with cuts[1];
     #  then takes their mix and overlays it with cuts[2]; and so on.
-    return reduce(lambda left_cut, right_cut: left_cut.overlay(right_cut), cuts[1:], cuts[0])
->>>>>>> f11183c6
+    return reduce(lambda left_cut, right_cut: left_cut.overlay(right_cut), cuts[1:], cuts[0])