from typing import Any, Callable, Dict, List, Optional, Union

import torch
from torch.utils.data.dataloader import DataLoader, default_collate

from lhotse import validate
from lhotse.cut import CutSet
from lhotse.dataset.collation import collate_features
from lhotse.utils import supervision_to_frames


class K2SpeechRecognitionDataset(torch.utils.data.Dataset):
    """
    The PyTorch Dataset for the speech recognition task using K2 library.

    This dataset expects to be queried with lists of cut IDs,
    for which it loads features and automatically collates/batches them.

    To use it with a PyTorch DataLoader, set ``batch_size=None``
    and provide a :class:`SingleCutSampler` sampler.

    Each item in this dataset is a dict of:

    .. code-block::

        {
            'features': float tensor of shape (B, T, F)
            'supervisions': [
                {
                    'sequence_idx': Tensor[int] of shape (S,)
                    'text': List[str] of len S
                    'start_frame': Tensor[int] of shape (S,)
                    'num_frames': Tensor[int] of shape (S,)
                    # Optionally, when return_cuts=True
                    'cut': List[AnyCut] of len S
                }
            ]
        }

    Dimension symbols legend:
    * ``B`` - batch size (number of Cuts)
    * ``S`` - number of supervision segments (greater or equal to B, as each Cut may have multiple supervisions)
    * ``T`` - number of frames of the longest Cut
    * ``F`` - number of features

    The 'sequence_idx' field is the index of the Cut used to create the example in the Dataset.
    """

    def __init__(
            self,
            cuts: CutSet,
            return_cuts: bool = False,
            cut_transforms: List[Callable[[CutSet], CutSet]] = None,
<<<<<<< HEAD
            extra_supervision_fn: Optional[Callable[[CutSet], Dict[str, Any]]] = None
=======
>>>>>>> aeb13b5e
    ):
        """
        K2 ASR IterableDataset constructor.

        :param cuts: the ``CutSet`` to sample data from.
        :param return_cuts: When ``True``, will additionally return a "cut" field in each batch with the Cut
            objects used to create that batch.
        :param cut_transforms: A list of transforms to be applied on each sampled batch
            (e.g. cut concatenation, noise cuts mixing, etc.).
        :param extra_supervision_fn: A transform that accepts the whole CutSet and
            returns a dict that should be merged with the batch dict.
            It is intended primarily as a hook for K2 to be able to create FSA objects
            in the dataloader processes, without introducing a dependency on K2.
        """
        super().__init__()
        # Initialize the fields
        self.cuts = cuts
        self.return_cuts = return_cuts
        self.cut_transforms = cut_transforms if cut_transforms is not None else ()
        self.extra_supervision_fn = extra_supervision_fn
        self._validate()

    def __len__(self) -> int:
        return len(self.cuts)

    def __getitem__(self, cut_ids: List[str]) -> Dict[str, Union[torch.Tensor, List[str]]]:
        """
        Return a new batch, with the batch size automatically determined using the contraints
        of max_frames and max_cuts.
        """
        # Collect the cuts that will form a batch, satisfying the criteria of max_cuts and max_frames.
        # The returned object is a CutSet that we can keep on modifying (e.g. padding, mixing, etc.)
        cuts = self.cuts.subset(cut_ids=cut_ids)

        # Sort the cuts by duration so that the first one determines the batch time dimensions.
        cuts = cuts.sort_by_duration(ascending=False)

        # Optional transforms.
        for tnfm in self.cut_transforms:
            cuts = tnfm(cuts)

        # Get a tensor with batched feature matrices, shape (B, T, F)
        # Collation performs auto-padding, if necessary.
        features, _ = collate_features(cuts)

        batch = {
            'features': features,
            'supervisions': default_collate([
                {
                    'sequence_idx': sequence_idx,
                    'text': supervision.text,
                    'start_frame': start_frame,
                    'num_frames': num_frames
                }
                for sequence_idx, cut in enumerate(cuts)
                for supervision, (start_frame, num_frames) in zip(
                    cut.supervisions,
                    (
                        supervision_to_frames(s, cut.frame_shift, cut.sampling_rate, max_frames=cut.num_frames)
                        for s in cut.supervisions
                    )
                )
            ])
        }
        if self.return_cuts:
            batch['supervisions']['cut'] = [cut for cut in cuts for sup in cut.supervisions]
        if self.extra_supervision_fn is not None:
            batch.update(self.extra_supervision_fn(cuts))
        return batch

    def _validate(self) -> None:
        validate(self.cuts)
        tol = 1e-3  # 1ms
        for cut in self.cuts:
            for supervision in cut.supervisions:
                assert supervision.start >= -tol, f"Supervisions starting before the cut are not supported for ASR" \
                                                  f" (sup id: {supervision.id}, cut id: {cut.id})"
                assert supervision.duration <= cut.duration + tol, f"Supervisions ending after the cut " \
                                                                   f"are not supported for ASR" \
                                                                   f" (sup id: {supervision.id}, cut id: {cut.id})"<|MERGE_RESOLUTION|>--- conflicted
+++ resolved
@@ -51,10 +51,7 @@
             cuts: CutSet,
             return_cuts: bool = False,
             cut_transforms: List[Callable[[CutSet], CutSet]] = None,
-<<<<<<< HEAD
             extra_supervision_fn: Optional[Callable[[CutSet], Dict[str, Any]]] = None
-=======
->>>>>>> aeb13b5e
     ):
         """
         K2 ASR IterableDataset constructor.
