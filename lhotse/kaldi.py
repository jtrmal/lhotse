import warnings
from collections import defaultdict
from concurrent.futures import ProcessPoolExecutor
from pathlib import Path
from typing import Any, Dict, Optional, Tuple

from lhotse import CutSet, FeatureSet, Features, Seconds
from lhotse.audio import AudioSource, Recording, RecordingSet
from lhotse.audio import audioread_info
from lhotse.supervision import SupervisionSegment, SupervisionSet
from lhotse.utils import (
    Pathlike,
    add_durations,
    compute_num_samples,
    fastcopy,
    is_module_available,
)


def get_duration(
    path: Pathlike,
) -> float:
    """
    Read a audio file, it supports pipeline style wave path and real waveform.

    :param path: Path to an audio file or a Kaldi-style pipe.
    :return: float duration of the recording, in seconds.
    """
    path = str(path)
    if path.strip().endswith("|"):
        if not is_module_available("kaldiio"):
            raise ValueError(
                "To read Kaldi's data dir where wav.scp has 'pipe' inputs, "
                "please 'pip install kaldiio' first."
            )
        from kaldiio import load_mat

        # Note: kaldiio.load_mat returns
        # (sampling_rate: int, samples: 1-D np.array[int])
        sampling_rate, samples = load_mat(path)
        assert len(samples.shape) == 1
        duration = samples.shape[0] / sampling_rate
        return duration
    try:
        # Try to parse the file using pysoundfile first.
        import soundfile

        info = soundfile.info(path)
    except:
        # Try to parse the file using audioread as a fallback.
        info = audioread_info(path)
    return info.duration


def load_kaldi_data_dir(
    path: Pathlike,
    sampling_rate: int,
    frame_shift: Optional[Seconds] = None,
    map_string_to_underscores: Optional[str] = None,
    num_jobs: int = 1,
) -> Tuple[RecordingSet, Optional[SupervisionSet], Optional[FeatureSet]]:
    """
    Load a Kaldi data directory and convert it to a Lhotse RecordingSet and
    SupervisionSet manifests. For this to work, at least the wav.scp file must exist.
    SupervisionSet is created only when a segments file exists.
    All the other files (text, utt2spk, etc.) are optional, and some of them might
    not be handled yet. In particular, feats.scp files are ignored.

    :param map_string_to_underscores: optional string, when specified, we will replace
        all instances of this string in SupervisonSegment IDs to underscores.
        This is to help with handling underscores in Kaldi
        (see :func:`.export_to_kaldi`). This is also done for speaker IDs.
    """
    path = Path(path)
    assert path.is_dir()

    def fix_id(t: str) -> str:
        if map_string_to_underscores is None:
            return t
        return t.replace(map_string_to_underscores, "_")

    # must exist for RecordingSet
    recordings = load_kaldi_text_mapping(path / "wav.scp", must_exist=True)

    with ProcessPoolExecutor(num_jobs) as ex:
        dur_vals = ex.map(get_duration, recordings.values())
    durations = dict(zip(recordings.keys(), dur_vals))

    recording_set = RecordingSet.from_recordings(
        Recording(
            id=recording_id,
            sources=[
                AudioSource(
                    type="command" if path_or_cmd.endswith("|") else "file",
                    channels=[0],
                    source=path_or_cmd[:-1]
                    if path_or_cmd.endswith("|")
                    else path_or_cmd,
                )
            ],
            sampling_rate=sampling_rate,
            num_samples=compute_num_samples(durations[recording_id], sampling_rate),
            duration=durations[recording_id],
        )
        for recording_id, path_or_cmd in recordings.items()
    )

    supervision_set = None
    segments = path / "segments"
    if segments.is_file():
        with segments.open() as f:
            supervision_segments = [sup_string.strip().split() for sup_string in f]

        texts = load_kaldi_text_mapping(path / "text")
        speakers = load_kaldi_text_mapping(path / "utt2spk")
        genders = load_kaldi_text_mapping(path / "spk2gender")
        languages = load_kaldi_text_mapping(path / "utt2lang")

        supervision_set = SupervisionSet.from_segments(
            SupervisionSegment(
                id=fix_id(segment_id),
                recording_id=recording_id,
                start=float(start),
                duration=add_durations(
                    float(end), -float(start), sampling_rate=sampling_rate
                ),
                channel=0,
                text=texts[segment_id],
                language=languages[segment_id],
                speaker=fix_id(speakers[segment_id]),
                gender=genders[speakers[segment_id]],
            )
            for segment_id, recording_id, start, end in supervision_segments
        )

    feature_set = None
    feats_scp = path / "feats.scp"
    if feats_scp.exists() and is_module_available("kaldiio"):
        if frame_shift is not None:
            import kaldiio
            from lhotse.features.io import KaldiReader

            feature_set = FeatureSet.from_features(
                Features(
                    type="kaldiio",
                    num_frames=mat.shape[0],
                    num_features=mat.shape[1],
                    frame_shift=frame_shift,
                    sampling_rate=sampling_rate,
                    start=0,
                    duration=mat.shape[0] * frame_shift,
                    storage_type=KaldiReader.name,
                    storage_path=str(feats_scp),
                    storage_key=utt_id,
                    recording_id=supervision_set[utt_id].recording_id
                    if supervision_set is not None
                    else utt_id,
                    channels=0,
                )
                for utt_id, mat in kaldiio.load_scp_sequential(str(feats_scp))
            )
        else:
            warnings.warn(
                "Failed to import Kaldi 'feats.scp' to Lhotse: "
                "frame_shift must be not None. "
                "Feature import omitted."
            )

    return recording_set, supervision_set, feature_set


def export_to_kaldi(
    recordings: RecordingSet,
    supervisions: SupervisionSet,
    output_dir: Pathlike,
    map_underscores_to: Optional[str] = None,
    prefix_spk_id: Optional[bool] = False,
):
    """
    Export a pair of ``RecordingSet`` and ``SupervisionSet`` to a Kaldi data
    directory. It even supports recordings that have multiple channels but
    the recordings will still have to have a single ``AudioSource``.

    The ``RecordingSet`` and ``SupervisionSet`` must be compatible, i.e. it must
    be possible to create a ``CutSet`` out of them.

    :param recordings: a ``RecordingSet`` manifest.
    :param supervisions: a ``SupervisionSet`` manifest.
    :param output_dir: path where the Kaldi-style data directory will be created.
    :param map_underscores_to: optional string with which we will replace all
        underscores. This helps avoid issues with Kaldi data dir sorting.
    :param prefix_spk_id: add speaker_id as a prefix of utterance_id (this is to
        ensure correct sorting inside files which is required by Kaldi)
    """
    output_dir = Path(output_dir)
    output_dir.mkdir(parents=True, exist_ok=True)

    assert all(len(r.sources) == 1 for r in recordings), (
        "Kaldi export of Recordings with multiple audio sources "
        "is currently not supported."
    )

    if map_underscores_to is not None:
        supervisions = supervisions.map(
            lambda s: fastcopy(
                s,
                id=s.id.replace("_", map_underscores_to),
                speaker=s.speaker.replace("_", map_underscores_to),
            )
        )

<<<<<<< HEAD
=======
    if prefix_spk_id:
        supervisions = supervisions.map(lambda s: fastcopy(s, id=f"{s.speaker}-{s.id}"))

    # Create a simple CutSet that ties together
    # the recording <-> supervision information.
    cuts = CutSet.from_manifests(
        recordings=recordings, supervisions=supervisions
    ).trim_to_supervisions()

>>>>>>> b41e4f8c
    if all(r.num_channels == 1 for r in recordings):
        # if all the recordings are single channel, we won't add
        # the channel id affix to retain back compatibility
        # and the ability to receive back the same utterances after
        # importing the exported directory back
        # wav.scp
        save_kaldi_text_mapping(
            data={
                recording.id: make_wavscp_channel_string_map(
                    source, sampling_rate=recording.sampling_rate
                )[0]
                for recording in recordings
                for source in recording.sources
            },
            path=output_dir / "wav.scp",
        )
        # segments
        save_kaldi_text_mapping(
            data={
                sup.id: f"{sup.recording_id} {sup.start} {sup.start + sup.duration}"
                for sup in supervisions
            },
            path=output_dir / "segments",
        )
        # reco2dur
        save_kaldi_text_mapping(
            data={recording.id: recording.duration for recording in recordings},
            path=output_dir / "reco2dur",
        )

    else:
        # wav.scp
        save_kaldi_text_mapping(
            data={
                f"{recording.id}_{channel}": make_wavscp_channel_string_map(
                    source, sampling_rate=recording.sampling_rate
                )[channel]
                for recording in recordings
                for source in recording.sources
                for channel in source.channels
            },
            path=output_dir / "wav.scp",
        )
        # segments
        save_kaldi_text_mapping(
            data={
                sup.id: f"{sup.recording_id} {sup.start} {sup.start + sup.duration}"
                for sup in supervisions
            },
            path=output_dir / "segments",
        )
        # reco2dur
        save_kaldi_text_mapping(
            data={
                f"{recording.id}_{channel}": recording.duration
                for recording in recordings
                for channel in recording.sources[0].channels
            },
            path=output_dir / "reco2dur",
        )
    # text
    save_kaldi_text_mapping(
        data={sup.id: sup.text for sup in supervisions},
        path=output_dir / "text",
    )
    # utt2spk
    save_kaldi_text_mapping(
        data={sup.id: sup.speaker for sup in supervisions},
        path=output_dir / "utt2spk",
    )
    # utt2dur
    save_kaldi_text_mapping(
        data={sup.id: sup.duration for sup in supervisions},
        path=output_dir / "utt2dur",
    )
    # utt2lang [optional]
    if all(s.language is not None for s in supervisions):
        save_kaldi_text_mapping(
            data={sup.id: sup.language for sup in supervisions},
            path=output_dir / "utt2lang",
        )
    # utt2gender [optional]
    if all(s.gender is not None for s in supervisions):
        save_kaldi_text_mapping(
            data={sup.id: sup.gender for sup in supervisions},
            path=output_dir / "utt2gender",
        )


def load_kaldi_text_mapping(
    path: Path, must_exist: bool = False
) -> Dict[str, Optional[str]]:
    """Load Kaldi files such as utt2spk, spk2gender, text, etc. as a dict."""
    mapping = defaultdict(lambda: None)
    if path.is_file():
        with path.open() as f:
            mapping = dict(line.strip().split(maxsplit=1) for line in f)
    elif must_exist:
        raise ValueError(f"No such file: {path}")
    return mapping


def save_kaldi_text_mapping(data: Dict[str, Any], path: Path):
    """Save flat dicts to Kaldi files such as utt2spk, spk2gender, text, etc."""
    with path.open("w") as f:
        for key, value in sorted(data.items()):
            print(key, value, file=f)


def make_wavscp_channel_string_map(
    source: AudioSource, sampling_rate: int
) -> Dict[int, str]:
    if source.type == "url":
        raise ValueError("URL audio sources are not supported by Kaldi.")
    elif source.type == "command":
        if len(source.channels) != 1:
            raise ValueError(
                "Command audio multichannel sources are not supported yet."
            )
        return f"{source.source} |"
    elif source.type == "file":
        if Path(source.source).suffix == ".wav" and len(source.channels) == 1:
            # Note: for single-channel waves, we don't need to invoke ffmpeg; but
            #       for multi-channel waves, Kaldi is going to complain.
            audios = dict()
            for channel in source.channels:
                audios[channel] = source.source
            return audios
        elif Path(source.source).suffix == ".sph":
            # we will do this specifically using the sph2pipe because
            # ffmpeg does not support shorten compression, which is sometimes
            # used in the sph files
            audios = dict()
            for channel in source.channels:
                audios[
                    channel
                ] = f"sph2pipe {source.source} -f wav -c {channel+1} -p | ffmpeg -threads 1 -i pipe:0 -ar {sampling_rate} -f wav -threads 1 pipe:1 |"

            return audios
        else:
            # Handles non-WAVE audio formats and multi-channel WAVEs.
            audios = dict()
            for channel in source.channels:
                audios[
                    channel
                ] = f"ffmpeg -threads 1 -i {source.source} -ar {sampling_rate} -map_channel 0.0.{channel}  -f wav -threads 1 pipe:1 |"
            return audios

    else:
        raise ValueError(f"Unknown AudioSource type: {source.type}")<|MERGE_RESOLUTION|>--- conflicted
+++ resolved
@@ -209,18 +209,9 @@
             )
         )
 
-<<<<<<< HEAD
-=======
     if prefix_spk_id:
         supervisions = supervisions.map(lambda s: fastcopy(s, id=f"{s.speaker}-{s.id}"))
 
-    # Create a simple CutSet that ties together
-    # the recording <-> supervision information.
-    cuts = CutSet.from_manifests(
-        recordings=recordings, supervisions=supervisions
-    ).trim_to_supervisions()
-
->>>>>>> b41e4f8c
     if all(r.num_channels == 1 for r in recordings):
         # if all the recordings are single channel, we won't add
         # the channel id affix to retain back compatibility
